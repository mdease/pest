--- conflicted
+++ resolved
@@ -11,13 +11,9 @@
 
 use quote::{Ident, Tokens};
 
-<<<<<<< HEAD
-use super::ast::{Rule, RuleType, Expr};
-=======
 use ast::*;
->>>>>>> 18b405c4
-
-pub fn generate(name: Ident, rules: Vec<Rule>, defaults: Vec<String>) -> Tokens {
+
+pub fn generate(name: Ident, rules: Vec<Rule>, defaults: Vec<&str>) -> Tokens {
     let mut predefined = HashMap::new();
     predefined.insert(
         "any",
@@ -97,16 +93,11 @@
     let skip = generate_skip(&rules);
 
     let mut rules: Vec<_> = rules.into_iter().map(|rule| generate_rule(rule)).collect();
-<<<<<<< HEAD
-    rules.extend(defaults.iter().map(|name| predefined.get(name.as_str()).unwrap().clone()));
-
-=======
     rules.extend(
         defaults
             .into_iter()
-            .map(|name| predefined.get(name.as_ref()).unwrap().clone())
+            .map(|name| predefined.get(name).unwrap().clone())
     );
->>>>>>> 18b405c4
 
     let parser_impl = quote! {
         impl ::pest::Parser<Rule> for #name {
@@ -140,7 +131,7 @@
 }
 
 fn generate_enum(rules: &Vec<Rule>) -> Tokens {
-    let rules = rules.iter().map(|rule| Ident::new(rule.name.as_str()));
+    let rules = rules.iter().map(|rule| Ident::new(rule.name));
 
     quote! {
         #[allow(dead_code, non_camel_case_types)]
@@ -155,7 +146,7 @@
     let mut tokens = Tokens::new();
 
     let rules = rules.iter().map(|rule| {
-        let rule = Ident::new(rule.name.as_str());
+        let rule = Ident::new(rule.name);
         quote! {
             Rule::#rule => rules::#rule(pos, &mut state)
         }
@@ -167,21 +158,11 @@
 }
 
 fn generate_rule(rule: Rule) -> Tokens {
-<<<<<<< HEAD
-    let name = Ident::new(rule.name.as_str());
-    let expr = if {
-        rule.ty == RuleType::Atomic ||
-        rule.ty == RuleType::CompoundAtomic ||
-        &name == "whitespace" ||
-        &name == "comment"
-    } {
-=======
-    let name = rule.name;
+    let name = Ident::new(rule.name);
     let expr = if { rule.ty == RuleType::Atomic || rule.ty == RuleType::CompoundAtomic } {
->>>>>>> 18b405c4
         generate_expr_atomic(rule.expr)
     } else {
-        if &name == "whitespace" || &name == "comment" {
+        if name == "whitespace" || name == "comment" {
             let atomic = generate_expr_atomic(rule.expr);
 
             quote! {
@@ -263,8 +244,8 @@
 }
 
 fn generate_skip(rules: &Vec<Rule>) -> Tokens {
-    let whitespace = rules.iter().any(|rule| rule.name.as_str() == "whitespace");
-    let comment = rules.iter().any(|rule| rule.name.as_str() == "comment");
+    let whitespace = rules.iter().any(|rule| rule.name == "whitespace");
+    let comment = rules.iter().any(|rule| rule.name == "comment");
 
     match (whitespace, comment) {
         (false, false) => quote! {
@@ -380,16 +361,10 @@
             tokens.append(")");
 
             tokens
-<<<<<<< HEAD
-        },
+        }
         Expr::Ident(ident) => {
-            let ident = Ident::new(ident.as_str());
+            let ident = Ident::new(ident);
             quote! { self::#ident(pos, state) }
-=======
-        }
-        Expr::Ident(ident) => quote! {
-            self::#ident(pos, state)
->>>>>>> 18b405c4
         },
         Expr::PosPred(expr) => {
             let expr = generate_expr(*expr);
@@ -562,16 +537,10 @@
             tokens.append(")");
 
             tokens
-<<<<<<< HEAD
-        },
+        }
         Expr::Ident(ident) => {
-            let ident = Ident::new(ident.as_str());
+            let ident = Ident::new(ident);
             quote! { self::#ident(pos, state) }
-=======
-        }
-        Expr::Ident(ident) => quote! {
-            self::#ident(pos, state)
->>>>>>> 18b405c4
         },
         Expr::PosPred(expr) => {
             let expr = generate_expr_atomic(*expr);
@@ -700,15 +669,10 @@
     fn rule_enum_simple() {
         let rules = vec![
             Rule {
-                name: "f".to_owned(),
+                name: "f",
                 ty: RuleType::Normal,
-<<<<<<< HEAD
-                expr: Expr::Ident("g".to_owned())
-            }
-=======
-                expr: Expr::Ident(Ident::new("g"))
-            },
->>>>>>> 18b405c4
+                expr: Expr::Ident("g")
+            }
         ];
 
         assert_eq!(
@@ -848,7 +812,7 @@
     #[test]
     fn expr_complex() {
         let expr = Expr::Choice(
-            Box::new(Expr::Ident("a".to_owned())),
+            Box::new(Expr::Ident("a")),
             Box::new(Expr::Seq(
                 Box::new(Expr::Range("'a'".to_owned(), "'b'".to_owned())),
                 Box::new(Expr::Seq(
@@ -946,7 +910,7 @@
     #[test]
     fn expr_complex_atomic() {
         let expr = Expr::Choice(
-            Box::new(Expr::Ident("a".to_owned())),
+            Box::new(Expr::Ident("a")),
             Box::new(Expr::Seq(
                 Box::new(Expr::Range("'a'".to_owned(), "'b'".to_owned())),
                 Box::new(Expr::Seq(
@@ -1001,23 +965,14 @@
     #[test]
     fn generate_complete() {
         let name = Ident::new("MyParser");
-<<<<<<< HEAD
-        let rules = vec![Rule {
-            name: "a".to_owned(),
-            ty: RuleType::Silent,
-            expr: Expr::Str("b".to_owned())
-        }];
-        let defaults = vec!["any".to_owned()];
-=======
         let rules = vec![
             Rule {
-                name: Ident::new("a"),
+                name: "a",
                 ty: RuleType::Silent,
                 expr: Expr::Str("b".to_owned())
             },
         ];
-        let defaults = vec![Ident::new("any")];
->>>>>>> 18b405c4
+        let defaults = vec!["any"];
 
         assert_eq!(
             generate(name, rules, defaults),
