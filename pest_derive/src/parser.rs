// pest. The Elegant Parser
// Copyright (C) 2017  Dragoș Tiselice
//
// This Source Code Form is subject to the terms of the Mozilla Public
// License, v. 2.0. If a copy of the MPL was not distributed with this
// file, You can obtain one at http://mozilla.org/MPL/2.0/.

use std::iter::Peekable;

use pest::position::Position;
use pest::span::Span;
use pest::iterators::{Pair, Pairs};
use pest::prec_climber::{Assoc, Operator, PrecClimber};
use pest::{self, Error, Parser, ParserState};

use quote::Ident;

use ast::{Expr, Rule, RuleType};
use validator;

#[allow(dead_code, non_camel_case_types)]
#[derive(Clone, Copy, Debug, Eq, Hash, Ord, PartialEq, PartialOrd)]
pub enum GrammarRule {
    grammar_rules,
    soi,
    eoi,
    grammar_rule,
    assignment_operator,
    silent_modifier,
    atomic_modifier,
    compound_atomic_modifier,
    non_atomic_modifier,
    opening_brace,
    closing_brace,
    opening_paren,
    closing_paren,
    expression,
    term,
    positive_predicate_operator,
    negative_predicate_operator,
    sequence_operator,
    choice_operator,
    optional_operator,
    repeat_operator,
    repeat_once_operator,
    repeat_exact,
    repeat_min,
    repeat_max,
    repeat_min_max,
    comma,
    push,
    identifier,
    string,
    quote,
    insensitive_string,
    range,
    range_operator,
    character,
    number,
    single_quote
}

pub struct GrammarParser;

impl Parser<GrammarRule> for GrammarParser {
    fn parse<'i>(
        rule: GrammarRule,
        input: &'i str,
    ) -> Result<Pairs<'i, GrammarRule>, Error<'i, GrammarRule>> {
        fn grammar_rules<'i>(
            pos: Position<'i>,
            state: &mut ParserState<'i, GrammarRule>
        ) -> Result<Position<'i>, Position<'i>> {
            pos.sequence(|pos| {
                soi(pos, state).and_then(|pos| {
                    skip(pos, state)
                }).and_then(|pos| {
                    grammar_rule(pos, state)
                }).and_then(|pos| {
                    pos.repeat(|pos| {
                        state.sequence(move |state| {
                            pos.sequence(|pos| {
                                skip(pos, state).and_then(|pos| {
                                    grammar_rule(pos, state)
                                })
                            })
                        })
                    })
                }).and_then(|pos| {
                    skip(pos, state)
                }).and_then(|pos| {
                    eoi(pos, state)
                })
            })
        }

        fn soi<'i>(
            pos: Position<'i>,
            _: &mut ParserState<'i, GrammarRule>
        ) -> Result<Position<'i>, Position<'i>> {
            pos.at_start()
        }

        fn eoi<'i>(
            pos: Position<'i>,
            _: &mut ParserState<'i, GrammarRule>
        ) -> Result<Position<'i>, Position<'i>> {
            pos.at_end()
        }

        fn grammar_rule<'i>(
            pos: Position<'i>,
            state: &mut ParserState<'i, GrammarRule>
        ) -> Result<Position<'i>, Position<'i>> {
            state.rule(GrammarRule::grammar_rule, pos, |state, pos| {
                state.sequence(move |state| {
                    pos.sequence(|pos| {
                        identifier(pos, state).and_then(|pos| {
                            skip(pos, state)
                        }).and_then(|pos| {
                            assignment_operator(pos, state)
                        }).and_then(|pos| {
                            skip(pos, state)
                        }).and_then(|pos| {
                            pos.optional(|pos| {
                                modifier(pos, state)
                            })
                        }).and_then(|pos| {
                            skip(pos, state)
                        }).and_then(|pos| {
                            opening_brace(pos, state)
                        }).and_then(|pos| {
                            skip(pos, state)
                        }).and_then(|pos| {
                            expression(pos, state)
                        }).and_then(|pos| {
                            skip(pos, state)
                        }).and_then(|pos| {
                            closing_brace(pos, state)
                        })
                    })
                })
            })
        }

        fn assignment_operator<'i>(
            pos: Position<'i>,
            state: &mut ParserState<'i, GrammarRule>
        ) -> Result<Position<'i>, Position<'i>> {
            state.rule(GrammarRule::assignment_operator, pos, |_, pos| {
                pos.match_string("=")
            })
        }

        fn modifier<'i>(
            pos: Position<'i>,
            state: &mut ParserState<'i, GrammarRule>
        ) -> Result<Position<'i>, Position<'i>> {
            silent_modifier(pos, state).or_else(|pos| {
                atomic_modifier(pos, state)
            }).or_else(|pos| {
                compound_atomic_modifier(pos, state)
            }).or_else(|pos| {
                non_atomic_modifier(pos, state)
            })
        }

        fn silent_modifier<'i>(
            pos: Position<'i>,
            state: &mut ParserState<'i, GrammarRule>
        ) -> Result<Position<'i>, Position<'i>> {
            state.rule(GrammarRule::silent_modifier, pos, |_, pos| {
                pos.match_string("_")
            })
        }

        fn atomic_modifier<'i>(
            pos: Position<'i>,
            state: &mut ParserState<'i, GrammarRule>
        ) -> Result<Position<'i>, Position<'i>> {
            state.rule(GrammarRule::atomic_modifier, pos, |_, pos| {
                pos.match_string("@")
            })
        }

        fn compound_atomic_modifier<'i>(
            pos: Position<'i>,
            state: &mut ParserState<'i, GrammarRule>
        ) -> Result<Position<'i>, Position<'i>> {
            state.rule(GrammarRule::compound_atomic_modifier, pos, |_, pos| {
                pos.match_string("$")
            })
        }

        fn non_atomic_modifier<'i>(
            pos: Position<'i>,
            state: &mut ParserState<'i, GrammarRule>
        ) -> Result<Position<'i>, Position<'i>> {
            state.rule(GrammarRule::non_atomic_modifier, pos, |_, pos| {
                pos.match_string("!")
            })
        }

        fn opening_brace<'i>(
            pos: Position<'i>,
            state: &mut ParserState<'i, GrammarRule>
        ) -> Result<Position<'i>, Position<'i>> {
            state.rule(GrammarRule::opening_brace, pos, |_, pos| {
                pos.match_string("{")
            })
        }

        fn closing_brace<'i>(
            pos: Position<'i>,
            state: &mut ParserState<'i, GrammarRule>
        ) -> Result<Position<'i>, Position<'i>> {
            state.rule(GrammarRule::closing_brace, pos, |_, pos| {
                pos.match_string("}")
            })
        }

        fn opening_paren<'i>(
            pos: Position<'i>,
            state: &mut ParserState<'i, GrammarRule>
        ) -> Result<Position<'i>, Position<'i>> {
            state.rule(GrammarRule::opening_paren, pos, |_, pos| {
                pos.match_string("(")
            })
        }

        fn closing_paren<'i>(
            pos: Position<'i>,
            state: &mut ParserState<'i, GrammarRule>
        ) -> Result<Position<'i>, Position<'i>> {
            state.rule(GrammarRule::closing_paren, pos, |_, pos| {
                pos.match_string(")")
            })
        }

        fn expression<'i>(
            pos: Position<'i>,
            state: &mut ParserState<'i, GrammarRule>
        ) -> Result<Position<'i>, Position<'i>> {
            state.rule(GrammarRule::expression, pos, |state, pos| {
                state.sequence(move |state| {
                    pos.sequence(|pos| {
                        term(pos, state).and_then(|pos| {
                            pos.repeat(|pos| {
                                state.sequence(move |state| {
                                    pos.sequence(|pos| {
                                        skip(pos, state).and_then(|pos| {
                                            infix_operator(pos, state)
                                        }).and_then(|pos| {
                                            skip(pos, state)
                                        }).and_then(|pos| {
                                            term(pos, state)
                                        })
                                    })
                                })
                            })
                        })
                    })
                })
            })
        }

        fn term<'i>(
            pos: Position<'i>,
            state: &mut ParserState<'i, GrammarRule>
        ) -> Result<Position<'i>, Position<'i>> {
            state.rule(GrammarRule::term, pos, |state, pos| {
                state.sequence(move |state| {
                    pos.sequence(|pos| {
                        pos.repeat(|pos| {
                            pos.sequence(|pos| {
                                prefix_operator(pos, state).and_then(|pos| {
                                    skip(pos, state)
                                })
                            })
                        }).and_then(|pos| {
                            state.sequence(move |state| {
                                pos.sequence(|pos| {
                                    opening_paren(pos, state).and_then(|pos| {
                                        skip(pos, state)
                                    }).and_then(|pos| {
                                        expression(pos, state)
                                    }).and_then(|pos| {
                                        skip(pos, state)
                                    }).and_then(|pos| {
                                        closing_paren(pos, state)
                                    })
                                })
                            }).or_else(|pos| {
                                terminal(pos, state)
                            })
                        }).and_then(|pos| {
                            pos.repeat(|pos| {
                                pos.sequence(|pos| {
                                    skip(pos, state).and_then(|pos| {
                                        postfix_operator(pos, state)
                                    })
                                })
                            })
                        })
                    })
                })
            })
        }

        fn terminal<'i>(
            pos: Position<'i>,
            state: &mut ParserState<'i, GrammarRule>
        ) -> Result<Position<'i>, Position<'i>> {
            push(pos, state).or_else(|pos| {
                identifier(pos, state)
            }).or_else(|pos| {
                string(pos, state)
            }).or_else(|pos| {
                insensitive_string(pos, state)
            }).or_else(|pos| {
                range(pos, state)
            })
        }

        fn prefix_operator<'i>(
            pos: Position<'i>,
            state: &mut ParserState<'i, GrammarRule>
        ) -> Result<Position<'i>, Position<'i>> {
            positive_predicate_operator(pos, state).or_else(|pos| {
                negative_predicate_operator(pos, state)
            })
        }

        fn infix_operator<'i>(
            pos: Position<'i>,
            state: &mut ParserState<'i, GrammarRule>
        ) -> Result<Position<'i>, Position<'i>> {
            sequence_operator(pos, state).or_else(|pos| {
                choice_operator(pos, state)
            })
        }

        fn postfix_operator<'i>(
            pos: Position<'i>,
            state: &mut ParserState<'i, GrammarRule>
        ) -> Result<Position<'i>, Position<'i>> {
            optional_operator(pos, state).or_else(|pos| {
                repeat_operator(pos, state)
            }).or_else(|pos| {
                repeat_once_operator(pos, state)
            }).or_else(|pos| {
                repeat_exact(pos, state)
            }).or_else(|pos| {
                repeat_min(pos, state)
            }).or_else(|pos| {
                repeat_max(pos, state)
            }).or_else(|pos| {
                repeat_min_max(pos, state)
            })
        }

        fn positive_predicate_operator<'i>(
            pos: Position<'i>,
            state: &mut ParserState<'i, GrammarRule>
        ) -> Result<Position<'i>, Position<'i>> {
            state.rule(GrammarRule::positive_predicate_operator, pos, |_, pos| {
                pos.match_string("&")
            })
        }

        fn negative_predicate_operator<'i>(
            pos: Position<'i>,
            state: &mut ParserState<'i, GrammarRule>
        ) -> Result<Position<'i>, Position<'i>> {
            state.rule(GrammarRule::negative_predicate_operator, pos, |_, pos| {
                pos.match_string("!")
            })
        }

        fn sequence_operator<'i>(
            pos: Position<'i>,
            state: &mut ParserState<'i, GrammarRule>
        ) -> Result<Position<'i>, Position<'i>> {
            state.rule(GrammarRule::sequence_operator, pos, |_, pos| {
                pos.match_string("~")
            })
        }

        fn choice_operator<'i>(
            pos: Position<'i>,
            state: &mut ParserState<'i, GrammarRule>
        ) -> Result<Position<'i>, Position<'i>> {
            state.rule(GrammarRule::choice_operator, pos, |_, pos| {
                pos.match_string("|")
            })
        }

        fn optional_operator<'i>(
            pos: Position<'i>,
            state: &mut ParserState<'i, GrammarRule>
        ) -> Result<Position<'i>, Position<'i>> {
            state.rule(GrammarRule::optional_operator, pos, |_, pos| {
                pos.match_string("?")
            })
        }

        fn repeat_operator<'i>(
            pos: Position<'i>,
            state: &mut ParserState<'i, GrammarRule>
        ) -> Result<Position<'i>, Position<'i>> {
            state.rule(GrammarRule::repeat_operator, pos, |_, pos| {
                pos.match_string("*")
            })
        }

        fn repeat_once_operator<'i>(
            pos: Position<'i>,
            state: &mut ParserState<'i, GrammarRule>
        ) -> Result<Position<'i>, Position<'i>> {
            state.rule(GrammarRule::repeat_once_operator, pos, |_, pos| {
                pos.match_string("+")
            })
        }

<<<<<<< HEAD
        fn repeat_min_max<'i>(
            pos: Position<'i>,
            state: &mut ParserState<'i, GrammarRule>
        ) -> Result<Position<'i>, Position<'i>> {
=======
        fn repeat_exact<I: Input>(
            pos: Position<I>,
            state: &mut ParserState<GrammarRule, I>
        ) -> Result<Position<I>, Position<I>> {
            state.rule(GrammarRule::repeat_exact, pos, |state, pos| {
                state.sequence(move |state| {
                    pos.sequence(|pos| {
                        opening_brace(pos, state).and_then(|pos| {
                            skip(pos, state)
                        }).and_then(|pos| {
                            number(pos, state)
                        }).and_then(|pos| {
                            skip(pos, state)
                        }).and_then(|pos| {
                            closing_brace(pos, state)
                        })
                    })
                })
            })
        }

        fn repeat_min<I: Input>(
            pos: Position<I>,
            state: &mut ParserState<GrammarRule, I>
        ) -> Result<Position<I>, Position<I>> {
            state.rule(GrammarRule::repeat_min, pos, |state, pos| {
                state.sequence(move |state| {
                    pos.sequence(|pos| {
                        opening_brace(pos, state).and_then(|pos| {
                            skip(pos, state)
                        }).and_then(|pos| {
                            number(pos, state)
                        }).and_then(|pos| {
                            skip(pos, state)
                        }).and_then(|pos| {
                            comma(pos, state)
                        }).and_then(|pos| {
                            skip(pos, state)
                        }).and_then(|pos| {
                            closing_brace(pos, state)
                        })
                    })
                })
            })
        }

        fn repeat_max<I: Input>(
            pos: Position<I>,
            state: &mut ParserState<GrammarRule, I>
        ) -> Result<Position<I>, Position<I>> {
            state.rule(GrammarRule::repeat_max, pos, |state, pos| {
                state.sequence(move |state| {
                    pos.sequence(|pos| {
                        opening_brace(pos, state).and_then(|pos| {
                            skip(pos, state)
                        }).and_then(|pos| {
                            comma(pos, state)
                        }).and_then(|pos| {
                            skip(pos, state)
                        }).and_then(|pos| {
                            number(pos, state)
                        }).and_then(|pos| {
                            skip(pos, state)
                        }).and_then(|pos| {
                            closing_brace(pos, state)
                        })
                    })
                })
            })
        }

        fn repeat_min_max<I: Input>(
            pos: Position<I>,
            state: &mut ParserState<GrammarRule, I>
        ) -> Result<Position<I>, Position<I>> {
>>>>>>> dfffc18e
            state.rule(GrammarRule::repeat_min_max, pos, |state, pos| {
                state.sequence(move |state| {
                    pos.sequence(|pos| {
                        opening_brace(pos, state).and_then(|pos| {
                            skip(pos, state)
                        }).and_then(|pos| {
                            number(pos, state)
                        }).and_then(|pos| {
                            skip(pos, state)
                        }).and_then(|pos| {
                            comma(pos, state)
                        }).and_then(|pos| {
                            skip(pos, state)
                        }).and_then(|pos| {
                            number(pos, state)
                        }).and_then(|pos| {
                            skip(pos, state)
                        }).and_then(|pos| {
                            closing_brace(pos, state)
                        })
                    })
                })
            })
        }

        fn comma<'i>(
            pos: Position<'i>,
            state: &mut ParserState<'i, GrammarRule>
        ) -> Result<Position<'i>, Position<'i>> {
            state.rule(GrammarRule::comma, pos, |_, pos| {
                pos.match_string(",")
            })
        }

        fn push<'i>(
            pos: Position<'i>,
            state: &mut ParserState<'i, GrammarRule>
        ) -> Result<Position<'i>, Position<'i>> {
            state.rule(GrammarRule::push, pos, |state, pos| {
                pos.sequence(|pos| {
                    pos.match_string("push").and_then(|pos| {
                        skip(pos, state)
                    }).and_then(|pos| {
                        opening_paren(pos, state)
                    }).and_then(|pos| {
                        skip(pos, state)
                    }).and_then(|pos| {
                        expression(pos, state)
                    }).and_then(|pos| {
                        skip(pos, state)
                    }).and_then(|pos| {
                        closing_paren(pos, state)
                    })
                })
            })
        }

        fn identifier<'i>(
            pos: Position<'i>,
            state: &mut ParserState<'i, GrammarRule>
        ) -> Result<Position<'i>, Position<'i>> {
            state.rule(GrammarRule::identifier, pos, |state, pos| {
                pos.sequence(|pos| {
                    pos.match_string("_").or_else(|pos| {
                        alpha(pos, state)
                    }).and_then(|pos| {
                        pos.repeat(|pos| {
                            pos.match_string("_").or_else(|pos| {
                                alpha_num(pos, state)
                            })
                        })
                    })
                })
            })
        }

        fn alpha<'i>(
            pos: Position<'i>,
            _: &mut ParserState<'i, GrammarRule>
        ) -> Result<Position<'i>, Position<'i>> {
            pos.match_range('a'..'z').or_else(|pos| {
                pos.match_range('A'..'Z')
            })
        }

        fn alpha_num<'i>(
            pos: Position<'i>,
            state: &mut ParserState<'i, GrammarRule>
        ) -> Result<Position<'i>, Position<'i>> {
            alpha(pos, state).or_else(|pos| {
                pos.match_range('0'..'9')
            })
        }

        fn string<'i>(
            pos: Position<'i>,
            state: &mut ParserState<'i, GrammarRule>
        ) -> Result<Position<'i>, Position<'i>> {
            state.rule(GrammarRule::string, pos, |state, pos| {
                pos.sequence(|pos| {
                    quote(pos, state).and_then(|pos| {
                        pos.repeat(|pos| {
                            pos.sequence(|pos| {
                                pos.lookahead(false, |pos| {
                                    pos.match_string("\"").or_else(|pos| {
                                        pos.match_string("\\")
                                    })
                                }).and_then(|pos| {
                                    pos.skip(1)
                                })
                            }).or_else(|pos| {
                                escape(pos, state)
                            })
                        })
                    }).and_then(|pos| {
                        quote(pos, state)
                    })
                })
            })
        }

        fn quote<'i>(
            pos: Position<'i>,
            state: &mut ParserState<'i, GrammarRule>
        ) -> Result<Position<'i>, Position<'i>> {
            state.rule(GrammarRule::quote, pos, |_, pos| {
                pos.match_string("\"")
            })
        }

        fn insensitive_string<'i>(
            pos: Position<'i>,
            state: &mut ParserState<'i, GrammarRule>
        ) -> Result<Position<'i>, Position<'i>> {
            state.rule(GrammarRule::insensitive_string, pos, |state, pos| {
                pos.sequence(|pos| {
                    pos.match_string("^").and_then(|pos| {
                        skip(pos, state)
                    }).and_then(|pos| {
                        string(pos, state)
                    })
                })
            })
        }

        fn range<'i>(
            pos: Position<'i>,
            state: &mut ParserState<'i, GrammarRule>
        ) -> Result<Position<'i>, Position<'i>> {
            state.rule(GrammarRule::range, pos, |state, pos| {
                state.sequence(move |state| {
                    pos.sequence(|pos| {
                        character(pos, state).and_then(|pos| {
                            skip(pos, state)
                        }).and_then(|pos| {
                            range_operator(pos, state)
                        }).and_then(|pos| {
                            skip(pos, state)
                        }).and_then(|pos| {
                            character(pos, state)
                        })
                    })
                })
            })
        }

        fn range_operator<'i>(
            pos: Position<'i>,
            state: &mut ParserState<'i, GrammarRule>
        ) -> Result<Position<'i>, Position<'i>> {
            state.rule(GrammarRule::range_operator, pos, |_, pos| {
                pos.match_string("..")
            })
        }

        fn character<'i>(
            pos: Position<'i>,
            state: &mut ParserState<'i, GrammarRule>
        ) -> Result<Position<'i>, Position<'i>> {
            state.rule(GrammarRule::character, pos, |state, pos| {
                pos.sequence(|pos| {
                    single_quote(pos, state).and_then(|pos| {
                        pos.sequence(|pos| {
                            pos.lookahead(false, |pos| {
                                pos.match_string("'").or_else(|pos| {
                                    pos.match_string("\\")
                                })
                            }).and_then(|pos| {
                                pos.skip(1)
                            })
                        }).or_else(|pos| {
                            escape(pos, state)
                        })
                    }).and_then(|pos| {
                        single_quote(pos, state)
                    })
                })
            })
        }

        fn number<'i>(
            pos: Position<'i>,
            state: &mut ParserState<'i, GrammarRule>
        ) -> Result<Position<'i>, Position<'i>> {
            state.rule(GrammarRule::number, pos, |_, pos| {
                pos.sequence(|pos| {
                    pos.match_range('0'..'9').and_then(|pos| {
                        pos.repeat(|pos| {
                            pos.match_range('0'..'9')
                        })
                    })
                })
            })
        }

        fn single_quote<'i>(
            pos: Position<'i>,
            state: &mut ParserState<'i, GrammarRule>
        ) -> Result<Position<'i>, Position<'i>> {
            state.rule(GrammarRule::single_quote, pos, |_, pos| {
                pos.match_string("'")
            })
        }

        fn escape<'i>(
            pos: Position<'i>,
            state: &mut ParserState<'i, GrammarRule>
        ) -> Result<Position<'i>, Position<'i>> {
            pos.sequence(|pos| {
                pos.match_string("\\").and_then(|pos| {
                    pos.match_string("n").or_else(|pos| {
                        pos.match_string("r")
                    }).or_else(|pos| {
                        pos.match_string("t")
                    }).or_else(|pos| {
                        pos.match_string("\\")
                    }).or_else(|pos| {
                        pos.match_string("0")
                    }).or_else(|pos| {
                        pos.match_string("'")
                    }).or_else(|pos| {
                        pos.match_string("\"")
                    }).or_else(|pos| {
                        unicode(pos, state)
                    }).or_else(|pos| {
                        code(pos, state)
                    })
                })
            })
        }

        fn unicode<'i>(
            pos: Position<'i>,
            state: &mut ParserState<'i, GrammarRule>
        ) -> Result<Position<'i>, Position<'i>> {
            pos.sequence(|pos| {
                pos.match_string("u").and_then(|pos| {
                    pos.match_string("{")
                }).and_then(|pos| {
                    hex_digit(pos, state)
                }).and_then(|pos| {
                    hex_digit(pos, state)
                }).and_then(|pos| {
                    pos.optional(|pos| {
                        hex_digit(pos, state)
                    })
                }).and_then(|pos| {
                    pos.optional(|pos| {
                        hex_digit(pos, state)
                    })
                }).and_then(|pos| {
                    pos.optional(|pos| {
                        hex_digit(pos, state)
                    })
                }).and_then(|pos| {
                    pos.optional(|pos| {
                        hex_digit(pos, state)
                    })
                }).and_then(|pos| {
                    pos.match_string("}")
                })
            })
        }

        fn code<'i>(
            pos: Position<'i>,
            state: &mut ParserState<'i, GrammarRule>
        ) -> Result<Position<'i>, Position<'i>> {
            pos.sequence(|pos| {
                pos.match_string("x").and_then(|pos| {
                    hex_digit(pos, state)
                }).and_then(|pos| {
                    hex_digit(pos, state)
                })
            })
        }

        fn hex_digit<'i>(
            pos: Position<'i>,
            _: &mut ParserState<'i, GrammarRule>
        ) -> Result<Position<'i>, Position<'i>> {
            pos.match_range('0'..'9').or_else(|pos| {
                pos.match_range('a'..'f')
            }).or_else(|pos| {
                pos.match_range('A'..'F')
            })
        }

        fn skip<'i>(
            pos: Position<'i>,
            state: &mut ParserState<'i, GrammarRule>
        ) -> Result<Position<'i>, Position<'i>> {
            pos.sequence(|pos| {
                pos.repeat(|pos| {
                    whitespace(pos, state)
                }).and_then(|pos| {
                    pos.repeat(|pos| {
                        pos.sequence(|pos| {
                            pos.optional(|pos| {
                                comment(pos, state)
                            }).and_then(|pos| {
                                pos.sequence(|pos| {
                                    whitespace(pos, state).and_then(|pos| {
                                        pos.repeat(|pos| {
                                            whitespace(pos, state)
                                        })
                                    })
                                })
                            })
                        })
                    })
                })
            })
        }

        fn whitespace<'i>(
            pos: Position<'i>,
            _: &mut ParserState<'i, GrammarRule>
        ) -> Result<Position<'i>, Position<'i>> {
            pos.match_string(" ").or_else(|pos| {
                pos.match_string("\t")
            }).or_else(|pos| {
                pos.match_string("\r")
            }).or_else(|pos| {
                pos.match_string("\n")
            })
        }

        fn comment<'i>(
            pos: Position<'i>,
            _: &mut ParserState<'i, GrammarRule>
        ) -> Result<Position<'i>, Position<'i>> {
            pos.sequence(|pos| {
                pos.match_string("//").and_then(|pos| {
                    pos.repeat(|pos| {
                        pos.sequence(|pos| {
                            pos.lookahead(false, |pos| {
                                pos.match_string("\n")
                            }).and_then(|pos| {
                                pos.skip(1)
                            })
                        })
                    })
                })
            })
        }

        pest::state(input, move |mut state, pos: Position<'i>| {
            match rule {
                GrammarRule::grammar_rules => grammar_rules(pos, &mut state),
                GrammarRule::soi => soi(pos, &mut state),
                GrammarRule::eoi => eoi(pos, &mut state),
                GrammarRule::grammar_rule => grammar_rule(pos, &mut state),
                GrammarRule::assignment_operator => assignment_operator(pos, &mut state),
                GrammarRule::silent_modifier => silent_modifier(pos, &mut state),
                GrammarRule::atomic_modifier => atomic_modifier(pos, &mut state),
                GrammarRule::compound_atomic_modifier => compound_atomic_modifier(pos, &mut state),
                GrammarRule::non_atomic_modifier => non_atomic_modifier(pos, &mut state),
                GrammarRule::opening_brace => opening_brace(pos, &mut state),
                GrammarRule::closing_brace => closing_brace(pos, &mut state),
                GrammarRule::opening_paren => opening_paren(pos, &mut state),
                GrammarRule::closing_paren => closing_paren(pos, &mut state),
                GrammarRule::expression => expression(pos, &mut state),
                GrammarRule::term => term(pos, &mut state),
                GrammarRule::positive_predicate_operator => {
                    positive_predicate_operator(pos, &mut state)
                },
                GrammarRule::negative_predicate_operator => {
                    negative_predicate_operator(pos, &mut state)
                },
                GrammarRule::sequence_operator => sequence_operator(pos, &mut state),
                GrammarRule::choice_operator => choice_operator(pos, &mut state),
                GrammarRule::optional_operator => optional_operator(pos, &mut state),
                GrammarRule::repeat_operator => repeat_operator(pos, &mut state),
                GrammarRule::repeat_once_operator => repeat_once_operator(pos, &mut state),
                GrammarRule::repeat_exact => repeat_exact(pos, &mut state),
                GrammarRule::repeat_min=> repeat_min(pos, &mut state),
                GrammarRule::repeat_max => repeat_max(pos, &mut state),
                GrammarRule::repeat_min_max => repeat_min_max(pos, &mut state),
                GrammarRule::comma => comma(pos, &mut state),
                GrammarRule::push => push(pos, &mut state),
                GrammarRule::identifier => identifier(pos, &mut state),
                GrammarRule::string => string(pos, &mut state),
                GrammarRule::quote => quote(pos, &mut state),
                GrammarRule::insensitive_string => insensitive_string(pos, &mut state),
                GrammarRule::range => range(pos, &mut state),
                GrammarRule::range_operator => range_operator(pos, &mut state),
                GrammarRule::character => character(pos, &mut state),
                GrammarRule::number => number(pos, &mut state),
                GrammarRule::single_quote => single_quote(pos, &mut state)
            }
        })
    }
}

#[derive(Clone, Debug, Eq, PartialEq)]
pub struct ParserRule<'i> {
    pub name: Ident,
    pub span: Span<'i>,
    pub ty: RuleType,
    pub node: ParserNode<'i>
}

#[derive(Clone, Debug, Eq, PartialEq)]
pub struct ParserNode<'i> {
    pub expr: ParserExpr<'i>,
    pub span: Span<'i>
}

#[derive(Clone, Debug, Eq, PartialEq)]
pub enum ParserExpr<'i> {
    Str(String),
    Insens(String),
    Range(String, String),
    Ident(Ident),
<<<<<<< HEAD
    PosPred(Box<ParserNode<'i>>),
    NegPred(Box<ParserNode<'i>>),
    Seq(Box<ParserNode<'i>>, Box<ParserNode<'i>>),
    Choice(Box<ParserNode<'i>>, Box<ParserNode<'i>>),
    Opt(Box<ParserNode<'i>>),
    Rep(Box<ParserNode<'i>>),
    RepOnce(Box<ParserNode<'i>>),
    RepMinMax(Box<ParserNode<'i>>, u32, u32),
    Push(Box<ParserNode<'i>>)
=======
    PosPred(Box<ParserNode<I>>),
    NegPred(Box<ParserNode<I>>),
    Seq(Box<ParserNode<I>>, Box<ParserNode<I>>),
    Choice(Box<ParserNode<I>>, Box<ParserNode<I>>),
    Opt(Box<ParserNode<I>>),
    Rep(Box<ParserNode<I>>),
    RepOnce(Box<ParserNode<I>>),
    RepExact(Box<ParserNode<I>>, u32),
    RepMin(Box<ParserNode<I>>, u32),
    RepMax(Box<ParserNode<I>>, u32),
    RepMinMax(Box<ParserNode<I>>, u32, u32),
    Push(Box<ParserNode<I>>)
>>>>>>> dfffc18e
}

fn convert_rule<'i>(rule: ParserRule<'i>) -> Rule {
    match rule {
        ParserRule { name, ty, node, .. } => {
            let expr = convert_node(node);

            Rule { name, ty, expr }
        }
    }
}

fn convert_node<'i>(node: ParserNode<'i>) -> Expr {
    match node.expr {
        ParserExpr::Str(string) => Expr::Str(string),
        ParserExpr::Insens(string) => Expr::Insens(string),
        ParserExpr::Range(start, end) => Expr::Range(start, end),
        ParserExpr::Ident(ident) => Expr::Ident(ident),
        ParserExpr::PosPred(node) => Expr::PosPred(Box::new(convert_node(*node))),
        ParserExpr::NegPred(node) => Expr::NegPred(Box::new(convert_node(*node))),
        ParserExpr::Seq(node1, node2) => Expr::Seq(
            Box::new(convert_node(*node1)),
            Box::new(convert_node(*node2))
        ),
        ParserExpr::Choice(node1, node2) => Expr::Choice(
            Box::new(convert_node(*node1)),
            Box::new(convert_node(*node2))
        ),
        ParserExpr::Opt(node) => Expr::Opt(Box::new(convert_node(*node))),
        ParserExpr::Rep(node) => Expr::Rep(Box::new(convert_node(*node))),
        ParserExpr::RepOnce(node) => Expr::RepOnce(Box::new(convert_node(*node))),
        ParserExpr::RepExact(node,num) => Expr::RepExact(
            Box::new(convert_node(*node)),
            num
        ),
        ParserExpr::RepMin(node,max) => Expr::RepMin(
            Box::new(convert_node(*node)),
            max
        ),
        ParserExpr::RepMax(node,max) => Expr::RepMax(
            Box::new(convert_node(*node)),
            max
        ),
        ParserExpr::RepMinMax(node, min, max) => Expr::RepMinMax(
            Box::new(convert_node(*node)),
            min,
            max
        ),
        ParserExpr::Push(node) => Expr::Push(Box::new(convert_node(*node)))
    }
}

pub fn consume_rules<'i>(pairs: Pairs<'i, GrammarRule>) -> (Vec<Rule>, Vec<Ident>) {
    let defaults = validator::validate_pairs(pairs.clone());
    let rules = consume_rules_with_spans(pairs);

    validator::validate_ast(&rules);

    (rules.into_iter().map(|rule| convert_rule(rule)).collect(), defaults)
}

fn consume_rules_with_spans<'i>(pairs: Pairs<'i, GrammarRule>) -> Vec<ParserRule<'i>> {
    let climber = PrecClimber::new(vec![
        Operator::new(GrammarRule::choice_operator, Assoc::Left),
        Operator::new(GrammarRule::sequence_operator, Assoc::Left)
    ]);

    pairs.filter(|pair| pair.as_rule() == GrammarRule::grammar_rule).map(|pair| {
        let mut pairs = pair.into_inner().peekable();

        let span = pairs.next().unwrap().into_span();
        let name = Ident::new(span.as_str());

        pairs.next().unwrap(); // assignment_operator

        let ty = if pairs.peek().unwrap().as_rule() != GrammarRule::opening_brace {
            match pairs.next().unwrap().as_rule() {
                GrammarRule::silent_modifier => RuleType::Silent,
                GrammarRule::atomic_modifier => RuleType::Atomic,
                GrammarRule::compound_atomic_modifier => RuleType::CompoundAtomic,
                GrammarRule::non_atomic_modifier => RuleType::NonAtomic,
                _ => unreachable!()
            }
        } else {
            RuleType::Normal
        };

        pairs.next().unwrap(); // opening_brace

        let node = consume_expr(pairs.next().unwrap().into_inner().peekable(), &climber);

        ParserRule {
            name,
            span,
            ty,
            node
        }
    }).collect()
}

fn consume_expr<'i>(
    pairs: Peekable<Pairs<'i, GrammarRule>>,
    climber: &PrecClimber<GrammarRule>
) -> ParserNode<'i> {
    fn unaries<'i>(
        mut pairs: Peekable<Pairs<'i, GrammarRule>>,
        climber: &PrecClimber<GrammarRule>
    ) -> ParserNode<'i> {
        let pair = pairs.next().unwrap();

        match pair.as_rule() {
            GrammarRule::opening_paren => {
                let node = unaries(pairs, climber);
                let end = node.span.end_pos();

                ParserNode {
                    expr: node.expr,
                    span: pair.into_span().start_pos().span(end)
                }
            }
            GrammarRule::positive_predicate_operator => {
                let node = unaries(pairs, climber);
                let end = node.span.end_pos();

                ParserNode {
                    expr: ParserExpr::PosPred(Box::new(node)),
                    span: pair.into_span().start_pos().span(end)
                }
            }
            GrammarRule::negative_predicate_operator => {
                let node = unaries(pairs, climber);
                let end = node.span.end_pos();

                ParserNode {
                    expr: ParserExpr::NegPred(Box::new(node)),
                    span: pair.into_span().start_pos().span(end)
                }
            }
            other_rule => {
                let node = match other_rule {
                    GrammarRule::expression => consume_expr(pair.into_inner().peekable(), climber),
                    GrammarRule::push => {
                        let start = pair.clone().into_span().start_pos();
                        let mut pairs = pair.into_inner();
                        pairs.next().unwrap(); // opening_paren
                        let pair = pairs.next().unwrap();

                        let node = consume_expr(pair.into_inner().peekable(), climber);
                        let end = node.span.end_pos();

                        ParserNode {
                            expr: ParserExpr::Push(Box::new(node)),
                            span: start.span(end)
                        }

                    }
                    GrammarRule::identifier => {
                        ParserNode {
                            expr: ParserExpr::Ident(Ident::new(pair.as_str())),
                            span: pair.clone().into_span()
                        }
                    }
                    GrammarRule::string => {
                        let string = pair.as_str();
                        ParserNode {
                            expr: ParserExpr::Str(string[1..string.len() - 1].to_owned()),
                            span: pair.clone().into_span()
                        }
                    }
                    GrammarRule::insensitive_string => {
                        let string = pair.as_str();
                        ParserNode {
                            expr: ParserExpr::Insens(string[2..string.len() - 1].to_owned()),
                            span: pair.clone().into_span()
                        }
                    }
                    GrammarRule::range => {
                        let mut pairs = pair.into_inner();
                        let pair = pairs.next().unwrap();
                        let start = pair.as_str();
                        let start_pos = pair.clone().into_span().start_pos();
                        pairs.next();
                        let pair = pairs.next().unwrap();
                        let end = pair.as_str();
                        let end_pos = pair.clone().into_span().end_pos();

                        ParserNode {
                            expr: ParserExpr::Range(start.to_owned(), end.to_owned()),
                            span: start_pos.span(end_pos)
                        }
                    }
                    _ => unreachable!()
                };

                pairs.fold(node, |node, pair| {
                    match pair.as_rule() {
                        GrammarRule::optional_operator => {
                            let start = node.span.start_pos();
                            ParserNode {
                                expr: ParserExpr::Opt(Box::new(node)),
                                span: start.span(pair.into_span().end_pos())
                            }
                        }
                        GrammarRule::repeat_operator => {
                            let start = node.span.start_pos();
                            ParserNode {
                                expr: ParserExpr::Rep(Box::new(node)),
                                span: start.span(pair.into_span().end_pos())
                            }
                        }
                        GrammarRule::repeat_once_operator => {
                            let start = node.span.start_pos();
                            ParserNode {
                                expr: ParserExpr::RepOnce(Box::new(node)),
                                span: start.span(pair.into_span().end_pos())
                            }
                        }
                        GrammarRule::repeat_exact => {
                            let overflow = |span| {
                                let error: Error<()> = Error::CustomErrorSpan {
                                    message: "number cannot overflow u32".to_owned(),
                                    span
                                };

                                format!("parsing error\n\n{}", error)
                            };

                            let mut inner = pair.clone().into_inner();

                            inner.next().unwrap(); // opening_brace

                            let number = inner.next().unwrap();
                            let num: u32 = number.as_str()
                                                 .parse()
                                                 .expect(&overflow(number.into_span()));

                            let start = node.span.start_pos();
                            ParserNode {
                                expr: ParserExpr::RepExact(Box::new(node), num),
                                span: start.span(pair.into_span().end_pos())
                            }
                        }
                        GrammarRule::repeat_min => {
                            let overflow = |span| {
                                let error: Error<(), _> = Error::CustomErrorSpan {
                                    message: "number cannot overflow u32".to_owned(),
                                    span
                                };

                                format!("parsing error\n\n{}", error)
                            };

                            let mut inner = pair.clone().into_inner();

                            inner.next().unwrap(); // opening_brace

                            let min_number = inner.next().unwrap();
                            let min: u32 = min_number.as_str()
                                                     .parse()
                                                     .expect(&overflow(min_number.into_span()));

                            let start = node.span.start_pos();
                            ParserNode {
                                expr: ParserExpr::RepMin(Box::new(node), min),
                                span: start.span(pair.into_span().end_pos())
                            }
                        }
                        GrammarRule::repeat_max => {
                            let overflow = |span| {
                                let error: Error<(), _> = Error::CustomErrorSpan {
                                    message: "number cannot overflow u32".to_owned(),
                                    span
                                };

                                format!("parsing error\n\n{}", error)
                            };

                            let mut inner = pair.clone().into_inner();

                            inner.next().unwrap(); // opening_brace
                            inner.next().unwrap(); // comma

                            let max_number = inner.next().unwrap();
                            let max: u32 = max_number.as_str()
                                                     .parse()
                                                     .expect(&overflow(max_number.into_span()));

                            let start = node.span.start_pos();
                            ParserNode {
                                expr: ParserExpr::RepMax(Box::new(node), max),
                                span: start.span(pair.into_span().end_pos())
                            }
                        }
                        GrammarRule::repeat_min_max => {
                            let overflow = |span| {
                                let error: Error<(), _> = Error::CustomErrorSpan {
                                    message: "number cannot overflow u32".to_owned(),
                                    span
                                };

                                format!("parsing error\n\n{}", error)
                            };

                            let mut inner = pair.clone().into_inner();

                            inner.next().unwrap(); // opening_brace

                            let min_number = inner.next().unwrap();
                            let min: u32 = min_number.as_str()
                                                     .parse()
                                                     .expect(&overflow(min_number.into_span()));

                            inner.next().unwrap(); // comma

                            let max_number = inner.next().unwrap();
                            let max: u32 = max_number.as_str()
                                                     .parse()
                                                     .expect(&overflow(max_number.into_span()));

                            let start = node.span.start_pos();
                            ParserNode {
                                expr: ParserExpr::RepMinMax(Box::new(node), min, max),
                                span: start.span(pair.into_span().end_pos())
                            }
                        }
                        GrammarRule::closing_paren => {
                            let start = node.span.start_pos();

                            ParserNode {
                                expr: node.expr,
                                span: start.span(pair.into_span().end_pos())
                            }
                        },
                        _ => unreachable!()
                    }
                })
            }

        }
    }

    let term = |pair: Pair<'i, GrammarRule>| {
        unaries(pair.into_inner().peekable(), climber)
    };
    let infix = |lhs: ParserNode<'i>, op: Pair<'i, GrammarRule>, rhs: ParserNode<'i>| {
        match op.as_rule() {
            GrammarRule::sequence_operator => {
                let start = lhs.span.start_pos();
                let end = rhs.span.end_pos();

                ParserNode {
                    expr: ParserExpr::Seq(Box::new(lhs), Box::new(rhs)),
                    span: start.span(end)
                }
            },
            GrammarRule::choice_operator => {
                let start = lhs.span.start_pos();
                let end = rhs.span.end_pos();

                ParserNode {
                    expr: ParserExpr::Choice(Box::new(lhs), Box::new(rhs)),
                    span: start.span(end)
                }
            },
            _ => unreachable!()
        }
    };

    climber.climb(pairs, term, infix)
}

#[cfg(test)]
mod tests {
    use super::*;

    #[test]
    fn rules() {
        parses_to! {
            parser: GrammarParser,
            input: "a = { b } c = { d }",
            rule: GrammarRule::grammar_rules,
            tokens: [
                grammar_rule(0, 9, [
                    identifier(0, 1),
                    assignment_operator(2, 3),
                    opening_brace(4, 5),
                    expression(6, 7, [
                        term(6, 7, [
                            identifier(6, 7)
                        ])
                    ]),
                    closing_brace(8, 9)
                ]),
                grammar_rule(10, 19, [
                    identifier(10, 11),
                    assignment_operator(12, 13),
                    opening_brace(14, 15),
                    expression(16, 17, [
                        term(16, 17, [
                            identifier(16, 17)
                        ])
                    ]),
                    closing_brace(18, 19)
                ])
            ]
        };
    }

    #[test]
    fn rule() {
        parses_to! {
            parser: GrammarParser,
            input: "a = ! { b ~ c }",
            rule: GrammarRule::grammar_rule,
            tokens: [
                grammar_rule(0, 15, [
                    identifier(0, 1),
                    assignment_operator(2, 3),
                    non_atomic_modifier(4, 5),
                    opening_brace(6, 7),
                    expression(8, 13, [
                        term(8, 9, [
                            identifier(8, 9)
                        ]),
                        sequence_operator(10, 11),
                        term(12, 13, [
                            identifier(12, 13)
                        ])
                    ]),
                    closing_brace(14, 15)
                ])
            ]
        };
    }

    #[test]
    fn expression() {
        parses_to! {
            parser: GrammarParser,
            input: "_a | 'a'..'b' ~ !^\"abc\" ~ (d | e)*?",
            rule: GrammarRule::expression,
            tokens: [
                expression(0, 35, [
                    term(0, 2, [
                        identifier(0, 2)
                    ]),
                    choice_operator(3, 4),
                    term(5, 13, [
                        range(5, 13, [
                            character(5, 8, [
                                single_quote(5, 6),
                                single_quote(7, 8)
                            ]),
                            range_operator(8, 10),
                            character(10, 13, [
                                single_quote(10, 11),
                                single_quote(12, 13)
                            ])
                        ])
                    ]),
                    sequence_operator(14, 15),
                    term(16, 23, [
                        negative_predicate_operator(16, 17),
                        insensitive_string(17, 23, [
                            string(18, 23, [
                                quote(18, 19),
                                quote(22, 23)
                            ])
                        ])
                    ]),
                    sequence_operator(24, 25),
                    term(26, 35, [
                        opening_paren(26, 27),
                        expression(27, 32, [
                            term(27, 28, [
                                identifier(27, 28)
                            ]),
                            choice_operator(29, 30),
                            term(31, 32, [
                                identifier(31, 32)
                            ])
                        ]),
                        closing_paren(32, 33),
                        repeat_operator(33, 34),
                        optional_operator(34, 35)
                    ])
                ])
            ]
        };
    }

    #[test]
    fn repeat_exact() {
        parses_to! {
            parser: GrammarParser,
            input: "{1}",
            rule: GrammarRule::repeat_exact,
            tokens: [
                repeat_exact(0, 3, [
                    opening_brace(0, 1),
                    number(1, 2),
                    closing_brace(2, 3)
                ])
            ]
        };
    }

    #[test]
    fn repeat_min() {
        parses_to! {
            parser: GrammarParser,
            input: "{2,}",
            rule: GrammarRule::repeat_min,
            tokens: [
                repeat_min(0, 4, [
                    opening_brace(0,1),
                    number(1,2),
                    comma(2,3),
                    closing_brace(3,4)
                ])
            ]
        }
    }

    #[test]
    fn repeat_max() {
        parses_to! {
            parser: GrammarParser,
            input: "{, 3}",
            rule: GrammarRule::repeat_max,
            tokens: [
                repeat_max(0, 5, [
                    opening_brace(0,1),
                    comma(1,2),
                    number(3,4),
                    closing_brace(4,5)
                ])
            ]
        }
    }

    #[test]
    fn repeat_min_max() {
        parses_to! {
            parser: GrammarParser,
            input: "{1, 2}",
            rule: GrammarRule::repeat_min_max,
            tokens: [
                repeat_min_max(0, 6, [
                    opening_brace(0, 1),
                    number(1, 2),
                    comma(2, 3),
                    number(4, 5),
                    closing_brace(5, 6)
                ])
            ]
        };
    }

    #[test]
    fn push() {
        parses_to! {
            parser: GrammarParser,
            input: "push ( a )",
            rule: GrammarRule::push,
            tokens: [
                push(0, 10, [
                    opening_paren(5, 6),
                    expression(7, 8, [
                        term(7, 8, [
                            identifier(7, 8)
                        ])
                    ]),
                    closing_paren(9, 10)
                ])
            ]
        };
    }

    #[test]
    fn identifier() {
        parses_to! {
            parser: GrammarParser,
            input: "_a8943",
            rule: GrammarRule::identifier,
            tokens: [
                identifier(0, 6)
            ]
        };
    }

    #[test]
    fn string() {
        parses_to! {
            parser: GrammarParser,
            input: "\"aaaaa\\n\\r\\t\\\\\\0\\'\\\"\\x0F\\u{123abC}\\u{12}aaaaa\"",
            rule: GrammarRule::string,
            tokens: [
                string(0, 46, [
                    quote(0, 1),
                    quote(45, 46)
                ])
            ]
        };
    }

    #[test]
    fn insensitive_string() {
        parses_to! {
            parser: GrammarParser,
            input: "^  \"\\\"hi\"",
            rule: GrammarRule::insensitive_string,
            tokens: [
                insensitive_string(0, 9, [
                    string(3, 9, [
                        quote(3, 4),
                        quote(8, 9)
                    ])
                ])
            ]
        };
    }

    #[test]
    fn range() {
        parses_to! {
            parser: GrammarParser,
            input: "'\\n' .. '\\x1a'",
            rule: GrammarRule::range,
            tokens: [
                range(0, 14, [
                    character(0, 4, [
                        single_quote(0, 1),
                        single_quote(3, 4)
                    ]),
                    range_operator(5, 7),
                    character(8, 14, [
                        single_quote(8, 9),
                        single_quote(13, 14)
                    ])
                ])
            ]
        };
    }

    #[test]
    fn character() {
        parses_to! {
            parser: GrammarParser,
            input: "'\\u{123abC}'",
            rule: GrammarRule::character,
            tokens: [
                character(0, 12, [
                    single_quote(0, 1),
                    single_quote(11, 12)
                ])
            ]
        };
    }

    #[test]
    fn number() {
        parses_to! {
            parser: GrammarParser,
            input: "0123",
            rule: GrammarRule::number,
            tokens: [
                number(0, 4)
            ]
        };
    }

    #[test]
    fn comment() {
        parses_to! {
            parser: GrammarParser,
            input: "a ~    // asda\n b",
            rule: GrammarRule::expression,
            tokens: [
                expression(0, 17, [
                    term(0, 1, [
                        identifier(0, 1)
                    ]),
                    sequence_operator(2, 3),
                    term(16, 17, [
                        identifier(16, 17)
                    ])
                ])
            ]
        };
    }

    #[test]
    fn wrong_identifier() {
        fails_with! {
            parser: GrammarParser,
            input: "0",
            rule: GrammarRule::grammar_rules,
            positives: vec![GrammarRule::identifier],
            negatives: vec![],
            pos: 0
        };
    }

    #[test]
    fn missing_assignment_operator() {
        fails_with! {
            parser: GrammarParser,
            input: "a {}",
            rule: GrammarRule::grammar_rules,
            positives: vec![GrammarRule::assignment_operator],
            negatives: vec![],
            pos: 2
        };
    }

    #[test]
    fn wrong_modifier() {
        fails_with! {
            parser: GrammarParser,
            input: "a = *{}",
            rule: GrammarRule::grammar_rules,
            positives: vec![
                GrammarRule::silent_modifier,
                GrammarRule::atomic_modifier,
                GrammarRule::compound_atomic_modifier,
                GrammarRule::non_atomic_modifier,
                GrammarRule::opening_brace
            ],
            negatives: vec![],
            pos: 4
        };
    }

    #[test]
    fn missing_opening_brace() {
        fails_with! {
            parser: GrammarParser,
            input: "a = _",
            rule: GrammarRule::grammar_rules,
            positives: vec![GrammarRule::opening_brace],
            negatives: vec![],
            pos: 5
        };
    }

    #[test]
    fn empty_rule() {
        fails_with! {
            parser: GrammarParser,
            input: "a = {}",
            rule: GrammarRule::grammar_rules,
            positives: vec![GrammarRule::expression],
            negatives: vec![],
            pos: 5
        };
    }

    #[test]
    fn missing_rhs() {
        fails_with! {
            parser: GrammarParser,
            input: "a = { b ~ }",
            rule: GrammarRule::grammar_rules,
            positives: vec![
                GrammarRule::opening_paren,
                GrammarRule::positive_predicate_operator,
                GrammarRule::negative_predicate_operator,
                GrammarRule::push,
                GrammarRule::identifier,
                GrammarRule::quote,
                GrammarRule::insensitive_string,
                GrammarRule::single_quote
            ],
            negatives: vec![],
            pos: 10
        };
    }

    #[test]
    fn wrong_op() {
        fails_with! {
            parser: GrammarParser,
            input: "a = { b % }",
            rule: GrammarRule::grammar_rules,
            positives: vec![
                GrammarRule::opening_brace,
                GrammarRule::closing_brace,
                GrammarRule::sequence_operator,
                GrammarRule::choice_operator,
                GrammarRule::optional_operator,
                GrammarRule::repeat_operator,
                GrammarRule::repeat_once_operator
            ],
            negatives: vec![],
            pos: 8
        };
    }

    #[test]
    fn missing_closing_paren() {
        fails_with! {
            parser: GrammarParser,
            input: "a = { (b }",
            rule: GrammarRule::grammar_rules,
            positives: vec![
                GrammarRule::opening_brace,
                GrammarRule::closing_paren,
                GrammarRule::sequence_operator,
                GrammarRule::choice_operator,
                GrammarRule::optional_operator,
                GrammarRule::repeat_operator,
                GrammarRule::repeat_once_operator
            ],
            negatives: vec![],
            pos: 9
        };
    }

    #[test]
    fn missing_term() {
        fails_with! {
            parser: GrammarParser,
            input: "a = { ! }",
            rule: GrammarRule::grammar_rules,
            positives: vec![
                GrammarRule::opening_paren,
                GrammarRule::positive_predicate_operator,
                GrammarRule::negative_predicate_operator,
                GrammarRule::push,
                GrammarRule::identifier,
                GrammarRule::quote,
                GrammarRule::insensitive_string,
                GrammarRule::single_quote
            ],
            negatives: vec![],
            pos: 8
        };
    }

    #[test]
    fn string_missing_ending_quote() {
        fails_with! {
            parser: GrammarParser,
            input: "a = { \" }",
            rule: GrammarRule::grammar_rules,
            positives: vec![GrammarRule::quote],
            negatives: vec![],
            pos: 9
        };
    }

    #[test]
    fn insensitive_missing_string() {
        fails_with! {
            parser: GrammarParser,
            input: "a = { ^ }",
            rule: GrammarRule::grammar_rules,
            positives: vec![GrammarRule::string],
            negatives: vec![],
            pos: 8
        };
    }

    #[test]
    fn char_missing_ending_single_quote() {
        fails_with! {
            parser: GrammarParser,
            input: "a = { \' }",
            rule: GrammarRule::grammar_rules,
            positives: vec![GrammarRule::single_quote],
            negatives: vec![],
            pos: 8
        };
    }

    #[test]
    fn range_missing_range_operator() {
        fails_with! {
            parser: GrammarParser,
            input: "a = { \'a\' }",
            rule: GrammarRule::grammar_rules,
            positives: vec![GrammarRule::range_operator],
            negatives: vec![],
            pos: 10
        };
    }

    #[test]
    fn wrong_postfix() {
        fails_with! {
            parser: GrammarParser,
            input: "a = { a& }",
            rule: GrammarRule::grammar_rules,
            positives: vec![
                GrammarRule::opening_brace,
                GrammarRule::closing_brace,
                GrammarRule::sequence_operator,
                GrammarRule::choice_operator,
                GrammarRule::optional_operator,
                GrammarRule::repeat_operator,
                GrammarRule::repeat_once_operator
            ],
            negatives: vec![],
            pos: 7
        };
    }

    #[test]
    fn ast() {
        let input = "rule = _{ a{1} ~ \"a\"{3,} ~ b{, 2} ~ \"b\"{1, 2} | !(^\"c\" | push('d'..'e'))?* }";

        let pairs = GrammarParser::parse(GrammarRule::grammar_rules, input).unwrap();
        let ast = consume_rules_with_spans(pairs);
        let ast: Vec<_> = ast.into_iter().map(|rule| convert_rule(rule)).collect();

        assert_eq!(ast, vec![
            Rule {
                name: Ident::new("rule"),
                ty: RuleType::Silent,
                expr: Expr::Choice(
                    Box::new(Expr::Seq(
                        Box::new(Expr::Seq(
                            Box::new(Expr::Seq(
                                Box::new(Expr::RepExact(
                                    Box::new(Expr::Ident(Ident::new("a"))),
                                    1
                                )),
                                Box::new(Expr::RepMin(
                                    Box::new(Expr::Str("a".to_owned())),
                                    3
                                )),
                            )),
                            Box::new(Expr::RepMax(
                                Box::new(Expr::Ident(Ident::new("b"))),
                                2
                            )),
                        )),
                        Box::new(Expr::RepMinMax(
                            Box::new(Expr::Str("b".to_owned())),
                            1,
                            2
                        ))
                    )),
                    Box::new(Expr::NegPred(
                        Box::new(Expr::Rep(
                            Box::new(Expr::Opt(
                                Box::new(Expr::Choice(
                                    Box::new(Expr::Insens("c".to_owned())),
                                    Box::new(Expr::Push(
                                        Box::new(Expr::Range("'d'".to_owned(), "'e'".to_owned()))
                                    )
                                ))
                            ))
                        ))
                    ))
                ))
            }
        ]);
    }
}<|MERGE_RESOLUTION|>--- conflicted
+++ resolved
@@ -422,16 +422,10 @@
             })
         }
 
-<<<<<<< HEAD
-        fn repeat_min_max<'i>(
-            pos: Position<'i>,
-            state: &mut ParserState<'i, GrammarRule>
-        ) -> Result<Position<'i>, Position<'i>> {
-=======
-        fn repeat_exact<I: Input>(
-            pos: Position<I>,
-            state: &mut ParserState<GrammarRule, I>
-        ) -> Result<Position<I>, Position<I>> {
+        fn repeat_exact<'i>(
+            pos: Position<'i>,
+            state: &mut ParserState<'i, GrammarRule>
+        ) -> Result<Position<'i>, Position<'i>> {
             state.rule(GrammarRule::repeat_exact, pos, |state, pos| {
                 state.sequence(move |state| {
                     pos.sequence(|pos| {
@@ -449,10 +443,10 @@
             })
         }
 
-        fn repeat_min<I: Input>(
-            pos: Position<I>,
-            state: &mut ParserState<GrammarRule, I>
-        ) -> Result<Position<I>, Position<I>> {
+        fn repeat_min<'i>(
+            pos: Position<'i>,
+            state: &mut ParserState<'i, GrammarRule>
+        ) -> Result<Position<'i>, Position<'i>> {
             state.rule(GrammarRule::repeat_min, pos, |state, pos| {
                 state.sequence(move |state| {
                     pos.sequence(|pos| {
@@ -474,10 +468,10 @@
             })
         }
 
-        fn repeat_max<I: Input>(
-            pos: Position<I>,
-            state: &mut ParserState<GrammarRule, I>
-        ) -> Result<Position<I>, Position<I>> {
+        fn repeat_max<'i>(
+            pos: Position<'i>,
+            state: &mut ParserState<'i, GrammarRule>
+        ) -> Result<Position<'i>, Position<'i>> {
             state.rule(GrammarRule::repeat_max, pos, |state, pos| {
                 state.sequence(move |state| {
                     pos.sequence(|pos| {
@@ -499,11 +493,10 @@
             })
         }
 
-        fn repeat_min_max<I: Input>(
-            pos: Position<I>,
-            state: &mut ParserState<GrammarRule, I>
-        ) -> Result<Position<I>, Position<I>> {
->>>>>>> dfffc18e
+        fn repeat_min_max<'i>(
+            pos: Position<'i>,
+            state: &mut ParserState<'i, GrammarRule>
+        ) -> Result<Position<'i>, Position<'i>> {
             state.rule(GrammarRule::repeat_min_max, pos, |state, pos| {
                 state.sequence(move |state| {
                     pos.sequence(|pos| {
@@ -939,7 +932,6 @@
     Insens(String),
     Range(String, String),
     Ident(Ident),
-<<<<<<< HEAD
     PosPred(Box<ParserNode<'i>>),
     NegPred(Box<ParserNode<'i>>),
     Seq(Box<ParserNode<'i>>, Box<ParserNode<'i>>),
@@ -947,22 +939,11 @@
     Opt(Box<ParserNode<'i>>),
     Rep(Box<ParserNode<'i>>),
     RepOnce(Box<ParserNode<'i>>),
+    RepExact(Box<ParserNode<'i>>, u32),
+    RepMin(Box<ParserNode<'i>>, u32),
+    RepMax(Box<ParserNode<'i>>, u32),
     RepMinMax(Box<ParserNode<'i>>, u32, u32),
     Push(Box<ParserNode<'i>>)
-=======
-    PosPred(Box<ParserNode<I>>),
-    NegPred(Box<ParserNode<I>>),
-    Seq(Box<ParserNode<I>>, Box<ParserNode<I>>),
-    Choice(Box<ParserNode<I>>, Box<ParserNode<I>>),
-    Opt(Box<ParserNode<I>>),
-    Rep(Box<ParserNode<I>>),
-    RepOnce(Box<ParserNode<I>>),
-    RepExact(Box<ParserNode<I>>, u32),
-    RepMin(Box<ParserNode<I>>, u32),
-    RepMax(Box<ParserNode<I>>, u32),
-    RepMinMax(Box<ParserNode<I>>, u32, u32),
-    Push(Box<ParserNode<I>>)
->>>>>>> dfffc18e
 }
 
 fn convert_rule<'i>(rule: ParserRule<'i>) -> Rule {
@@ -1207,7 +1188,7 @@
                         }
                         GrammarRule::repeat_min => {
                             let overflow = |span| {
-                                let error: Error<(), _> = Error::CustomErrorSpan {
+                                let error: Error<()> = Error::CustomErrorSpan {
                                     message: "number cannot overflow u32".to_owned(),
                                     span
                                 };
@@ -1232,7 +1213,7 @@
                         }
                         GrammarRule::repeat_max => {
                             let overflow = |span| {
-                                let error: Error<(), _> = Error::CustomErrorSpan {
+                                let error: Error<()> = Error::CustomErrorSpan {
                                     message: "number cannot overflow u32".to_owned(),
                                     span
                                 };
@@ -1258,7 +1239,7 @@
                         }
                         GrammarRule::repeat_min_max => {
                             let overflow = |span| {
-                                let error: Error<(), _> = Error::CustomErrorSpan {
+                                let error: Error<()> = Error::CustomErrorSpan {
                                     message: "number cannot overflow u32".to_owned(),
                                     span
                                 };
